/* ssl/ssl3.h */
/* Copyright (C) 1995-1998 Eric Young (eay@cryptsoft.com)
 * All rights reserved.
 *
 * This package is an SSL implementation written
 * by Eric Young (eay@cryptsoft.com).
 * The implementation was written so as to conform with Netscapes SSL.
 * 
 * This library is free for commercial and non-commercial use as long as
 * the following conditions are aheared to.  The following conditions
 * apply to all code found in this distribution, be it the RC4, RSA,
 * lhash, DES, etc., code; not just the SSL code.  The SSL documentation
 * included with this distribution is covered by the same copyright terms
 * except that the holder is Tim Hudson (tjh@cryptsoft.com).
 * 
 * Copyright remains Eric Young's, and as such any Copyright notices in
 * the code are not to be removed.
 * If this package is used in a product, Eric Young should be given attribution
 * as the author of the parts of the library used.
 * This can be in the form of a textual message at program startup or
 * in documentation (online or textual) provided with the package.
 * 
 * Redistribution and use in source and binary forms, with or without
 * modification, are permitted provided that the following conditions
 * are met:
 * 1. Redistributions of source code must retain the copyright
 *    notice, this list of conditions and the following disclaimer.
 * 2. Redistributions in binary form must reproduce the above copyright
 *    notice, this list of conditions and the following disclaimer in the
 *    documentation and/or other materials provided with the distribution.
 * 3. All advertising materials mentioning features or use of this software
 *    must display the following acknowledgement:
 *    "This product includes cryptographic software written by
 *     Eric Young (eay@cryptsoft.com)"
 *    The word 'cryptographic' can be left out if the rouines from the library
 *    being used are not cryptographic related :-).
 * 4. If you include any Windows specific code (or a derivative thereof) from 
 *    the apps directory (application code) you must include an acknowledgement:
 *    "This product includes software written by Tim Hudson (tjh@cryptsoft.com)"
 * 
 * THIS SOFTWARE IS PROVIDED BY ERIC YOUNG ``AS IS'' AND
 * ANY EXPRESS OR IMPLIED WARRANTIES, INCLUDING, BUT NOT LIMITED TO, THE
 * IMPLIED WARRANTIES OF MERCHANTABILITY AND FITNESS FOR A PARTICULAR PURPOSE
 * ARE DISCLAIMED.  IN NO EVENT SHALL THE AUTHOR OR CONTRIBUTORS BE LIABLE
 * FOR ANY DIRECT, INDIRECT, INCIDENTAL, SPECIAL, EXEMPLARY, OR CONSEQUENTIAL
 * DAMAGES (INCLUDING, BUT NOT LIMITED TO, PROCUREMENT OF SUBSTITUTE GOODS
 * OR SERVICES; LOSS OF USE, DATA, OR PROFITS; OR BUSINESS INTERRUPTION)
 * HOWEVER CAUSED AND ON ANY THEORY OF LIABILITY, WHETHER IN CONTRACT, STRICT
 * LIABILITY, OR TORT (INCLUDING NEGLIGENCE OR OTHERWISE) ARISING IN ANY WAY
 * OUT OF THE USE OF THIS SOFTWARE, EVEN IF ADVISED OF THE POSSIBILITY OF
 * SUCH DAMAGE.
 * 
 * The licence and distribution terms for any publically available version or
 * derivative of this code cannot be changed.  i.e. this code cannot simply be
 * copied and put under another distribution licence
 * [including the GNU Public Licence.]
 */
/* ====================================================================
 * Copyright (c) 1998-2002 The OpenSSL Project.  All rights reserved.
 *
 * Redistribution and use in source and binary forms, with or without
 * modification, are permitted provided that the following conditions
 * are met:
 *
 * 1. Redistributions of source code must retain the above copyright
 *    notice, this list of conditions and the following disclaimer. 
 *
 * 2. Redistributions in binary form must reproduce the above copyright
 *    notice, this list of conditions and the following disclaimer in
 *    the documentation and/or other materials provided with the
 *    distribution.
 *
 * 3. All advertising materials mentioning features or use of this
 *    software must display the following acknowledgment:
 *    "This product includes software developed by the OpenSSL Project
 *    for use in the OpenSSL Toolkit. (http://www.openssl.org/)"
 *
 * 4. The names "OpenSSL Toolkit" and "OpenSSL Project" must not be used to
 *    endorse or promote products derived from this software without
 *    prior written permission. For written permission, please contact
 *    openssl-core@openssl.org.
 *
 * 5. Products derived from this software may not be called "OpenSSL"
 *    nor may "OpenSSL" appear in their names without prior written
 *    permission of the OpenSSL Project.
 *
 * 6. Redistributions of any form whatsoever must retain the following
 *    acknowledgment:
 *    "This product includes software developed by the OpenSSL Project
 *    for use in the OpenSSL Toolkit (http://www.openssl.org/)"
 *
 * THIS SOFTWARE IS PROVIDED BY THE OpenSSL PROJECT ``AS IS'' AND ANY
 * EXPRESSED OR IMPLIED WARRANTIES, INCLUDING, BUT NOT LIMITED TO, THE
 * IMPLIED WARRANTIES OF MERCHANTABILITY AND FITNESS FOR A PARTICULAR
 * PURPOSE ARE DISCLAIMED.  IN NO EVENT SHALL THE OpenSSL PROJECT OR
 * ITS CONTRIBUTORS BE LIABLE FOR ANY DIRECT, INDIRECT, INCIDENTAL,
 * SPECIAL, EXEMPLARY, OR CONSEQUENTIAL DAMAGES (INCLUDING, BUT
 * NOT LIMITED TO, PROCUREMENT OF SUBSTITUTE GOODS OR SERVICES;
 * LOSS OF USE, DATA, OR PROFITS; OR BUSINESS INTERRUPTION)
 * HOWEVER CAUSED AND ON ANY THEORY OF LIABILITY, WHETHER IN CONTRACT,
 * STRICT LIABILITY, OR TORT (INCLUDING NEGLIGENCE OR OTHERWISE)
 * ARISING IN ANY WAY OUT OF THE USE OF THIS SOFTWARE, EVEN IF ADVISED
 * OF THE POSSIBILITY OF SUCH DAMAGE.
 * ====================================================================
 *
 * This product includes cryptographic software written by Eric Young
 * (eay@cryptsoft.com).  This product includes software written by Tim
 * Hudson (tjh@cryptsoft.com).
 *
 */
/* ====================================================================
 * Copyright 2002 Sun Microsystems, Inc. ALL RIGHTS RESERVED.
 * ECC cipher suite support in OpenSSL originally developed by 
 * SUN MICROSYSTEMS, INC., and contributed to the OpenSSL project.
 */

#ifndef HEADER_SSL3_H 
#define HEADER_SSL3_H 

#ifndef OPENSSL_NO_COMP
#include <openssl/comp.h>
#endif
#include <openssl/buffer.h>
#include <openssl/evp.h>
#include <openssl/ssl.h>

#ifdef  __cplusplus
extern "C" {
#endif

/* Signalling cipher suite value: from draft-ietf-tls-renegotiation-03.txt */
#define SSL3_CK_SCSV				0x030000FF

#define SSL3_CK_RSA_NULL_MD5			0x03000001
#define SSL3_CK_RSA_NULL_SHA			0x03000002
#define SSL3_CK_RSA_RC4_40_MD5 			0x03000003
#define SSL3_CK_RSA_RC4_128_MD5			0x03000004
#define SSL3_CK_RSA_RC4_128_SHA			0x03000005
#define SSL3_CK_RSA_RC2_40_MD5			0x03000006
#define SSL3_CK_RSA_IDEA_128_SHA		0x03000007
#define SSL3_CK_RSA_DES_40_CBC_SHA		0x03000008
#define SSL3_CK_RSA_DES_64_CBC_SHA		0x03000009
#define SSL3_CK_RSA_DES_192_CBC3_SHA		0x0300000A

#define SSL3_CK_DH_DSS_DES_40_CBC_SHA		0x0300000B
#define SSL3_CK_DH_DSS_DES_64_CBC_SHA		0x0300000C
#define SSL3_CK_DH_DSS_DES_192_CBC3_SHA 	0x0300000D
#define SSL3_CK_DH_RSA_DES_40_CBC_SHA		0x0300000E
#define SSL3_CK_DH_RSA_DES_64_CBC_SHA		0x0300000F
#define SSL3_CK_DH_RSA_DES_192_CBC3_SHA 	0x03000010

#define SSL3_CK_EDH_DSS_DES_40_CBC_SHA		0x03000011
#define SSL3_CK_EDH_DSS_DES_64_CBC_SHA		0x03000012
#define SSL3_CK_EDH_DSS_DES_192_CBC3_SHA	0x03000013
#define SSL3_CK_EDH_RSA_DES_40_CBC_SHA		0x03000014
#define SSL3_CK_EDH_RSA_DES_64_CBC_SHA		0x03000015
#define SSL3_CK_EDH_RSA_DES_192_CBC3_SHA	0x03000016

#define SSL3_CK_ADH_RC4_40_MD5			0x03000017
#define SSL3_CK_ADH_RC4_128_MD5			0x03000018
#define SSL3_CK_ADH_DES_40_CBC_SHA		0x03000019
#define SSL3_CK_ADH_DES_64_CBC_SHA		0x0300001A
#define SSL3_CK_ADH_DES_192_CBC_SHA		0x0300001B

#if 0
	#define SSL3_CK_FZA_DMS_NULL_SHA		0x0300001C
	#define SSL3_CK_FZA_DMS_FZA_SHA			0x0300001D
	#if 0 /* Because it clashes with KRB5, is never used any more, and is safe
		 to remove according to David Hopwood <david.hopwood@zetnet.co.uk>
		 of the ietf-tls list */
	#define SSL3_CK_FZA_DMS_RC4_SHA			0x0300001E
	#endif
#endif

/*    VRS Additional Kerberos5 entries
 */
#define SSL3_CK_KRB5_DES_64_CBC_SHA		0x0300001E
#define SSL3_CK_KRB5_DES_192_CBC3_SHA		0x0300001F
#define SSL3_CK_KRB5_RC4_128_SHA		0x03000020
#define SSL3_CK_KRB5_IDEA_128_CBC_SHA	       	0x03000021
#define SSL3_CK_KRB5_DES_64_CBC_MD5       	0x03000022
#define SSL3_CK_KRB5_DES_192_CBC3_MD5       	0x03000023
#define SSL3_CK_KRB5_RC4_128_MD5	       	0x03000024
#define SSL3_CK_KRB5_IDEA_128_CBC_MD5 		0x03000025

#define SSL3_CK_KRB5_DES_40_CBC_SHA 		0x03000026
#define SSL3_CK_KRB5_RC2_40_CBC_SHA 		0x03000027
#define SSL3_CK_KRB5_RC4_40_SHA	 		0x03000028
#define SSL3_CK_KRB5_DES_40_CBC_MD5 		0x03000029
#define SSL3_CK_KRB5_RC2_40_CBC_MD5 		0x0300002A
#define SSL3_CK_KRB5_RC4_40_MD5	 		0x0300002B

#define SSL3_TXT_RSA_NULL_MD5			"NULL-MD5"
#define SSL3_TXT_RSA_NULL_SHA			"NULL-SHA"
#define SSL3_TXT_RSA_RC4_40_MD5 		"EXP-RC4-MD5"
#define SSL3_TXT_RSA_RC4_128_MD5		"RC4-MD5"
#define SSL3_TXT_RSA_RC4_128_SHA		"RC4-SHA"
#define SSL3_TXT_RSA_RC2_40_MD5			"EXP-RC2-CBC-MD5"
#define SSL3_TXT_RSA_IDEA_128_SHA		"IDEA-CBC-SHA"
#define SSL3_TXT_RSA_DES_40_CBC_SHA		"EXP-DES-CBC-SHA"
#define SSL3_TXT_RSA_DES_64_CBC_SHA		"DES-CBC-SHA"
#define SSL3_TXT_RSA_DES_192_CBC3_SHA		"DES-CBC3-SHA"

#define SSL3_TXT_DH_DSS_DES_40_CBC_SHA		"EXP-DH-DSS-DES-CBC-SHA"
#define SSL3_TXT_DH_DSS_DES_64_CBC_SHA		"DH-DSS-DES-CBC-SHA"
#define SSL3_TXT_DH_DSS_DES_192_CBC3_SHA 	"DH-DSS-DES-CBC3-SHA"
#define SSL3_TXT_DH_RSA_DES_40_CBC_SHA		"EXP-DH-RSA-DES-CBC-SHA"
#define SSL3_TXT_DH_RSA_DES_64_CBC_SHA		"DH-RSA-DES-CBC-SHA"
#define SSL3_TXT_DH_RSA_DES_192_CBC3_SHA 	"DH-RSA-DES-CBC3-SHA"

#define SSL3_TXT_EDH_DSS_DES_40_CBC_SHA		"EXP-EDH-DSS-DES-CBC-SHA"
#define SSL3_TXT_EDH_DSS_DES_64_CBC_SHA		"EDH-DSS-DES-CBC-SHA"
#define SSL3_TXT_EDH_DSS_DES_192_CBC3_SHA	"EDH-DSS-DES-CBC3-SHA"
#define SSL3_TXT_EDH_RSA_DES_40_CBC_SHA		"EXP-EDH-RSA-DES-CBC-SHA"
#define SSL3_TXT_EDH_RSA_DES_64_CBC_SHA		"EDH-RSA-DES-CBC-SHA"
#define SSL3_TXT_EDH_RSA_DES_192_CBC3_SHA	"EDH-RSA-DES-CBC3-SHA"

#define SSL3_TXT_ADH_RC4_40_MD5			"EXP-ADH-RC4-MD5"
#define SSL3_TXT_ADH_RC4_128_MD5		"ADH-RC4-MD5"
#define SSL3_TXT_ADH_DES_40_CBC_SHA		"EXP-ADH-DES-CBC-SHA"
#define SSL3_TXT_ADH_DES_64_CBC_SHA		"ADH-DES-CBC-SHA"
#define SSL3_TXT_ADH_DES_192_CBC_SHA		"ADH-DES-CBC3-SHA"

#if 0
	#define SSL3_TXT_FZA_DMS_NULL_SHA		"FZA-NULL-SHA"
	#define SSL3_TXT_FZA_DMS_FZA_SHA		"FZA-FZA-CBC-SHA"
	#define SSL3_TXT_FZA_DMS_RC4_SHA		"FZA-RC4-SHA"
#endif

#define SSL3_TXT_KRB5_DES_64_CBC_SHA		"KRB5-DES-CBC-SHA"
#define SSL3_TXT_KRB5_DES_192_CBC3_SHA		"KRB5-DES-CBC3-SHA"
#define SSL3_TXT_KRB5_RC4_128_SHA		"KRB5-RC4-SHA"
#define SSL3_TXT_KRB5_IDEA_128_CBC_SHA	       	"KRB5-IDEA-CBC-SHA"
#define SSL3_TXT_KRB5_DES_64_CBC_MD5       	"KRB5-DES-CBC-MD5"
#define SSL3_TXT_KRB5_DES_192_CBC3_MD5       	"KRB5-DES-CBC3-MD5"
#define SSL3_TXT_KRB5_RC4_128_MD5		"KRB5-RC4-MD5"
#define SSL3_TXT_KRB5_IDEA_128_CBC_MD5 		"KRB5-IDEA-CBC-MD5"

#define SSL3_TXT_KRB5_DES_40_CBC_SHA 		"EXP-KRB5-DES-CBC-SHA"
#define SSL3_TXT_KRB5_RC2_40_CBC_SHA 		"EXP-KRB5-RC2-CBC-SHA"
#define SSL3_TXT_KRB5_RC4_40_SHA	 	"EXP-KRB5-RC4-SHA"
#define SSL3_TXT_KRB5_DES_40_CBC_MD5 		"EXP-KRB5-DES-CBC-MD5"
#define SSL3_TXT_KRB5_RC2_40_CBC_MD5 		"EXP-KRB5-RC2-CBC-MD5"
#define SSL3_TXT_KRB5_RC4_40_MD5	 	"EXP-KRB5-RC4-MD5"

#define SSL3_SSL_SESSION_ID_LENGTH		32
#define SSL3_MAX_SSL_SESSION_ID_LENGTH		32

#define SSL3_MASTER_SECRET_SIZE			48
#define SSL3_RANDOM_SIZE			32
#define SSL3_SESSION_ID_SIZE			32
#define SSL3_RT_HEADER_LENGTH			5

#define SSL3_HM_HEADER_LENGTH                  4

#ifndef SSL3_ALIGN_PAYLOAD
 /* Some will argue that this increases memory footprint, but it's
  * not actually true. Point is that malloc has to return at least
  * 64-bit aligned pointers, meaning that allocating 5 bytes wastes
  * 3 bytes in either case. Suggested pre-gaping simply moves these
  * wasted bytes from the end of allocated region to its front,
  * but makes data payload aligned, which improves performance:-) */
# define SSL3_ALIGN_PAYLOAD			8
#else
# if (SSL3_ALIGN_PAYLOAD&(SSL3_ALIGN_PAYLOAD-1))!=0
#  error "insane SSL3_ALIGN_PAYLOAD"
#  undef SSL3_ALIGN_PAYLOAD
# endif
#endif

/* This is the maximum MAC (digest) size used by the SSL library.
 * Currently maximum of 20 is used by SHA1, but we reserve for
 * future extension for 512-bit hashes.
 */

#define SSL3_RT_MAX_MD_SIZE			64

/* Maximum block size used in all ciphersuites. Currently 16 for AES.
 */

#define	SSL_RT_MAX_CIPHER_BLOCK_SIZE		16

#define SSL3_RT_MAX_EXTRA			(16384)

/* Maximum plaintext length: defined by SSL/TLS standards */
#define SSL3_RT_MAX_PLAIN_LENGTH		16384
/* Maximum compression overhead: defined by SSL/TLS standards */
#define SSL3_RT_MAX_COMPRESSED_OVERHEAD		1024

/* The standards give a maximum encryption overhead of 1024 bytes.
 * In practice the value is lower than this. The overhead is the maximum
 * number of padding bytes (256) plus the mac size.
 */
#define SSL3_RT_MAX_ENCRYPTED_OVERHEAD	(256 + SSL3_RT_MAX_MD_SIZE)

/* OpenSSL currently only uses a padding length of at most one block so
 * the send overhead is smaller.
 */

#define SSL3_RT_SEND_MAX_ENCRYPTED_OVERHEAD \
			(SSL_RT_MAX_CIPHER_BLOCK_SIZE + SSL3_RT_MAX_MD_SIZE)

/* If compression isn't used don't include the compression overhead */

#ifdef OPENSSL_NO_COMP
#define SSL3_RT_MAX_COMPRESSED_LENGTH		SSL3_RT_MAX_PLAIN_LENGTH
#else
#define SSL3_RT_MAX_COMPRESSED_LENGTH	\
		(SSL3_RT_MAX_PLAIN_LENGTH+SSL3_RT_MAX_COMPRESSED_OVERHEAD)
#endif
#define SSL3_RT_MAX_ENCRYPTED_LENGTH	\
		(SSL3_RT_MAX_ENCRYPTED_OVERHEAD+SSL3_RT_MAX_COMPRESSED_LENGTH)
#define SSL3_RT_MAX_PACKET_SIZE		\
		(SSL3_RT_MAX_ENCRYPTED_LENGTH+SSL3_RT_HEADER_LENGTH)

#define SSL3_MD_CLIENT_FINISHED_CONST	"\x43\x4C\x4E\x54"
#define SSL3_MD_SERVER_FINISHED_CONST	"\x53\x52\x56\x52"

#define SSL3_VERSION			0x0300
#define SSL3_VERSION_MAJOR		0x03
#define SSL3_VERSION_MINOR		0x00

#define SSL3_RT_CHANGE_CIPHER_SPEC	20
#define SSL3_RT_ALERT			21
#define SSL3_RT_HANDSHAKE		22
#define SSL3_RT_APPLICATION_DATA	23
#define TLS1_RT_HEARTBEAT		24

/* Pseudo content types to indicate additional parameters */
#define TLS1_RT_CRYPTO			0x1000
#define TLS1_RT_CRYPTO_PREMASTER	(TLS1_RT_CRYPTO | 0x1)
#define TLS1_RT_CRYPTO_CLIENT_RANDOM	(TLS1_RT_CRYPTO | 0x2)
#define TLS1_RT_CRYPTO_SERVER_RANDOM	(TLS1_RT_CRYPTO | 0x3)
#define TLS1_RT_CRYPTO_MASTER		(TLS1_RT_CRYPTO | 0x4)

#define TLS1_RT_CRYPTO_READ		0x0000
#define TLS1_RT_CRYPTO_WRITE		0x0100
#define TLS1_RT_CRYPTO_MAC		(TLS1_RT_CRYPTO | 0x5)
#define TLS1_RT_CRYPTO_KEY		(TLS1_RT_CRYPTO | 0x6)
#define TLS1_RT_CRYPTO_IV		(TLS1_RT_CRYPTO | 0x7)
#define TLS1_RT_CRYPTO_FIXED_IV		(TLS1_RT_CRYPTO | 0x8)

/* Pseudo content type for SSL/TLS header info */
#define SSL3_RT_HEADER			0x100

#define SSL3_AL_WARNING			1
#define SSL3_AL_FATAL			2

#define SSL3_AD_CLOSE_NOTIFY		 0
#define SSL3_AD_UNEXPECTED_MESSAGE	10	/* fatal */
#define SSL3_AD_BAD_RECORD_MAC		20	/* fatal */
#define SSL3_AD_DECOMPRESSION_FAILURE	30	/* fatal */
#define SSL3_AD_HANDSHAKE_FAILURE	40	/* fatal */
#define SSL3_AD_NO_CERTIFICATE		41
#define SSL3_AD_BAD_CERTIFICATE		42
#define SSL3_AD_UNSUPPORTED_CERTIFICATE	43
#define SSL3_AD_CERTIFICATE_REVOKED	44
#define SSL3_AD_CERTIFICATE_EXPIRED	45
#define SSL3_AD_CERTIFICATE_UNKNOWN	46
#define SSL3_AD_ILLEGAL_PARAMETER	47	/* fatal */

#define TLS1_HB_REQUEST		1
#define TLS1_HB_RESPONSE	2
	
#ifndef OPENSSL_NO_SSL_INTERN

typedef struct ssl3_record_st
	{
/*r */	int type;               /* type of record */
/*rw*/	unsigned int length;    /* How many bytes available */
/*r */	unsigned int off;       /* read/write offset into 'buf' */
/*rw*/	unsigned char *data;    /* pointer to the record data */
/*rw*/	unsigned char *input;   /* where the decode bytes are */
/*r */	unsigned char *comp;    /* only used with decompression - malloc()ed */
/*r */  unsigned long epoch;    /* epoch number, needed by DTLS1 */
/*r */  unsigned char seq_num[8]; /* sequence number, needed by DTLS1 */
	} SSL3_RECORD;

typedef struct ssl3_buffer_st
	{
	unsigned char *buf;     /* at least SSL3_RT_MAX_PACKET_SIZE bytes,
	                         * see ssl3_setup_buffers() */
	size_t len;             /* buffer size */
	int offset;             /* where to 'copy from' */
	int left;               /* how many bytes left */
	} SSL3_BUFFER;

#endif

#define SSL3_CT_RSA_SIGN			1
#define SSL3_CT_DSS_SIGN			2
#define SSL3_CT_RSA_FIXED_DH			3
#define SSL3_CT_DSS_FIXED_DH			4
#define SSL3_CT_RSA_EPHEMERAL_DH		5
#define SSL3_CT_DSS_EPHEMERAL_DH		6
#define SSL3_CT_FORTEZZA_DMS			20
/* SSL3_CT_NUMBER is used to size arrays and it must be large
 * enough to contain all of the cert types defined either for
 * SSLv3 and TLSv1.
 */
#define SSL3_CT_NUMBER			9


#define SSL3_FLAGS_NO_RENEGOTIATE_CIPHERS	0x0001
#define SSL3_FLAGS_DELAY_CLIENT_FINISHED	0x0002
#define SSL3_FLAGS_POP_BUFFER			0x0004
#define TLS1_FLAGS_TLS_PADDING_BUG		0x0008
#define TLS1_FLAGS_SKIP_CERT_VERIFY		0x0010
#define TLS1_FLAGS_KEEP_HANDSHAKE		0x0020
 
/* SSL3_FLAGS_SGC_RESTART_DONE is set when we
 * restart a handshake because of MS SGC and so prevents us
 * from restarting the handshake in a loop. It's reset on a
 * renegotiation, so effectively limits the client to one restart
 * per negotiation. This limits the possibility of a DDoS
 * attack where the client handshakes in a loop using SGC to
 * restart. Servers which permit renegotiation can still be
 * effected, but we can't prevent that.
 */
#define SSL3_FLAGS_SGC_RESTART_DONE		0x0040

#ifndef OPENSSL_NO_SSL_INTERN

typedef struct ssl3_state_st
	{
	long flags;
	int delay_buf_pop_ret;

	unsigned char read_sequence[8];
	int read_mac_secret_size;
	unsigned char read_mac_secret[EVP_MAX_MD_SIZE];
	unsigned char write_sequence[8];
	int write_mac_secret_size;
	unsigned char write_mac_secret[EVP_MAX_MD_SIZE];

	unsigned char server_random[SSL3_RANDOM_SIZE];
	unsigned char client_random[SSL3_RANDOM_SIZE];

	/* flags for countermeasure against known-IV weakness */
	int need_empty_fragments;
	int empty_fragment_done;

	/* The value of 'extra' when the buffers were initialized */
	int init_extra;

	SSL3_BUFFER rbuf;	/* read IO goes into here */
	SSL3_BUFFER wbuf;	/* write IO goes into here */

	SSL3_RECORD rrec;	/* each decoded record goes in here */
	SSL3_RECORD wrec;	/* goes out from here */

	/* storage for Alert/Handshake protocol data received but not
	 * yet processed by ssl3_read_bytes: */
	unsigned char alert_fragment[2];
	unsigned int alert_fragment_len;
	unsigned char handshake_fragment[4];
	unsigned int handshake_fragment_len;

	/* partial write - check the numbers match */
	unsigned int wnum;	/* number of bytes sent so far */
	int wpend_tot;		/* number bytes written */
	int wpend_type;
	int wpend_ret;		/* number of bytes submitted */
	const unsigned char *wpend_buf;

	/* used during startup, digest all incoming/outgoing packets */
	BIO *handshake_buffer;
	/* When set of handshake digests is determined, buffer is hashed
	 * and freed and MD_CTX-es for all required digests are stored in
	 * this array */
	EVP_MD_CTX **handshake_dgst;
	/* this is set whenerver we see a change_cipher_spec message
	 * come in when we are not looking for one */
	int change_cipher_spec;

	int warn_alert;
	int fatal_alert;
	/* we allow one fatal and one warning alert to be outstanding,
	 * send close alert via the warning alert */
	int alert_dispatch;
	unsigned char send_alert[2];

	/* This flag is set when we should renegotiate ASAP, basically when
	 * there is no more data in the read or write buffers */
	int renegotiate;
	int total_renegotiations;
	int num_renegotiations;

	int in_read_app_data;

	/* Opaque PRF input as used for the current handshake.
	 * These fields are used only if TLSEXT_TYPE_opaque_prf_input is defined
	 * (otherwise, they are merely present to improve binary compatibility) */
	void *client_opaque_prf_input;
	size_t client_opaque_prf_input_len;
	void *server_opaque_prf_input;
	size_t server_opaque_prf_input_len;

	struct	{
		/* actually only needs to be 16+20 */
		unsigned char cert_verify_md[EVP_MAX_MD_SIZE*2];

		/* actually only need to be 16+20 for SSLv3 and 12 for TLS */
		unsigned char finish_md[EVP_MAX_MD_SIZE*2];
		int finish_md_len;
		unsigned char peer_finish_md[EVP_MAX_MD_SIZE*2];
		int peer_finish_md_len;

		unsigned long message_size;
		int message_type;

		/* used to hold the new cipher we are going to use */
		const SSL_CIPHER *new_cipher;
#ifndef OPENSSL_NO_DH
		DH *dh;
#endif

#ifndef OPENSSL_NO_ECDH
		EC_KEY *ecdh; /* holds short lived ECDH key */
#endif

		/* used when SSL_ST_FLUSH_DATA is entered */
		int next_state;			

		int reuse_message;

		/* used for certificate requests */
		int cert_req;
		int ctype_num;
		char ctype[SSL3_CT_NUMBER];
		STACK_OF(X509_NAME) *ca_names;

		int use_rsa_tmp;

		int key_block_length;
		unsigned char *key_block;

		const EVP_CIPHER *new_sym_enc;
		const EVP_MD *new_hash;
		int new_mac_pkey_type;
		int new_mac_secret_size;
#ifndef OPENSSL_NO_COMP
		const SSL_COMP *new_compression;
#else
		char *new_compression;
#endif
		int cert_request;
		} tmp;

        /* Connection binding to prevent renegotiation attacks */
        unsigned char previous_client_finished[EVP_MAX_MD_SIZE];
        unsigned char previous_client_finished_len;
        unsigned char previous_server_finished[EVP_MAX_MD_SIZE];
        unsigned char previous_server_finished_len;
        int send_connection_binding; /* TODOEKR */

#ifndef OPENSSL_NO_NEXTPROTONEG
	/* Set if we saw the Next Protocol Negotiation extension from our peer. */
	int next_proto_neg_seen;
#endif

#ifndef OPENSSL_NO_TLSEXT
	/* tlsext_authz_client_types contains an array of supported authz
	 * types, as advertised by the client. The array is sorted and
	 * does not contain any duplicates. */
	unsigned char *tlsext_authz_client_types;
	size_t tlsext_authz_client_types_len;
	/* tlsext_authz_promised_to_client is true iff we're a server and we
	 * echoed the client's supplemental data extension and therefore must
	 * send a supplemental data handshake message. */
	char tlsext_authz_promised_to_client;
	/* tlsext_authz_server_promised is true iff we're a client and the
	 * server echoed our server_authz extension and therefore must send us
	 * a supplemental data handshake message. */
	char tlsext_authz_server_promised;

	/* tlsext_custom_types contains an array of TLS Extension types which 
	 * were advertised by the client in its ClientHello, which were not 
	 * otherwise handled by OpenSSL, and which the server has registered
	 * a custom_srv_ext_record to handle.
	 * The array does not contain any duplicates, and is in the same order
	 * as the types were received in the client hello. */
	unsigned short *tlsext_custom_types;
	size_t tlsext_custom_types_count; /* how many tlsext_custom_types */

<<<<<<< HEAD
#ifndef OPENSSL_NO_EC
	/* This is set to true if we believe that this is a version of Safari
	 * running on OS X 10.6 or newer. We wish to know this because Safari
	 * on 10.8 .. 10.8.3 has broken ECDHE-ECDSA support. */
	char is_probably_safari;
#endif /* !OPENSSL_NO_EC */

#endif /* !OPENSSL_NO_TLSEXT */
=======
	/* ALPN information
	 * (we are in the process of transitioning from NPN to ALPN.) */

	/* In a server these point to the selected ALPN protocol after the
	 * ClientHello has been processed. In a client these contain the
	 * protocol that the server selected once the ServerHello has been
	 * processed. */
	unsigned char *alpn_selected;
	unsigned alpn_selected_len;
#endif	/* OPENSSL_NO_TLSEXT */
>>>>>>> 8ae78c6b
	} SSL3_STATE;

#endif

/* SSLv3 */
/*client */
/* extra state */
#define SSL3_ST_CW_FLUSH		(0x100|SSL_ST_CONNECT)
#ifndef OPENSSL_NO_SCTP
#define DTLS1_SCTP_ST_CW_WRITE_SOCK			(0x310|SSL_ST_CONNECT)
#define DTLS1_SCTP_ST_CR_READ_SOCK			(0x320|SSL_ST_CONNECT)
#endif	
/* write to server */
#define SSL3_ST_CW_CLNT_HELLO_A		(0x110|SSL_ST_CONNECT)
#define SSL3_ST_CW_CLNT_HELLO_B		(0x111|SSL_ST_CONNECT)
/* read from server */
#define SSL3_ST_CR_SRVR_HELLO_A		(0x120|SSL_ST_CONNECT)
#define SSL3_ST_CR_SRVR_HELLO_B		(0x121|SSL_ST_CONNECT)
#define DTLS1_ST_CR_HELLO_VERIFY_REQUEST_A (0x126|SSL_ST_CONNECT)
#define DTLS1_ST_CR_HELLO_VERIFY_REQUEST_B (0x127|SSL_ST_CONNECT)
#define SSL3_ST_CR_CERT_A		(0x130|SSL_ST_CONNECT)
#define SSL3_ST_CR_CERT_B		(0x131|SSL_ST_CONNECT)
#define SSL3_ST_CR_KEY_EXCH_A		(0x140|SSL_ST_CONNECT)
#define SSL3_ST_CR_KEY_EXCH_B		(0x141|SSL_ST_CONNECT)
#define SSL3_ST_CR_CERT_REQ_A		(0x150|SSL_ST_CONNECT)
#define SSL3_ST_CR_CERT_REQ_B		(0x151|SSL_ST_CONNECT)
#define SSL3_ST_CR_SRVR_DONE_A		(0x160|SSL_ST_CONNECT)
#define SSL3_ST_CR_SRVR_DONE_B		(0x161|SSL_ST_CONNECT)
#define SSL3_ST_CR_SUPPLEMENTAL_DATA_A	(0x210|SSL_ST_CONNECT)
#define SSL3_ST_CR_SUPPLEMENTAL_DATA_B  (0x211|SSL_ST_CONNECT)
/* write to server */
#define SSL3_ST_CW_CERT_A		(0x170|SSL_ST_CONNECT)
#define SSL3_ST_CW_CERT_B		(0x171|SSL_ST_CONNECT)
#define SSL3_ST_CW_CERT_C		(0x172|SSL_ST_CONNECT)
#define SSL3_ST_CW_CERT_D		(0x173|SSL_ST_CONNECT)
#define SSL3_ST_CW_KEY_EXCH_A		(0x180|SSL_ST_CONNECT)
#define SSL3_ST_CW_KEY_EXCH_B		(0x181|SSL_ST_CONNECT)
#define SSL3_ST_CW_CERT_VRFY_A		(0x190|SSL_ST_CONNECT)
#define SSL3_ST_CW_CERT_VRFY_B		(0x191|SSL_ST_CONNECT)
#define SSL3_ST_CW_CHANGE_A		(0x1A0|SSL_ST_CONNECT)
#define SSL3_ST_CW_CHANGE_B		(0x1A1|SSL_ST_CONNECT)
#ifndef OPENSSL_NO_NEXTPROTONEG
#define SSL3_ST_CW_NEXT_PROTO_A		(0x200|SSL_ST_CONNECT)
#define SSL3_ST_CW_NEXT_PROTO_B		(0x201|SSL_ST_CONNECT)
#endif
#define SSL3_ST_CW_FINISHED_A		(0x1B0|SSL_ST_CONNECT)
#define SSL3_ST_CW_FINISHED_B		(0x1B1|SSL_ST_CONNECT)
/* read from server */
#define SSL3_ST_CR_CHANGE_A		(0x1C0|SSL_ST_CONNECT)
#define SSL3_ST_CR_CHANGE_B		(0x1C1|SSL_ST_CONNECT)
#define SSL3_ST_CR_FINISHED_A		(0x1D0|SSL_ST_CONNECT)
#define SSL3_ST_CR_FINISHED_B		(0x1D1|SSL_ST_CONNECT)
#define SSL3_ST_CR_SESSION_TICKET_A	(0x1E0|SSL_ST_CONNECT)
#define SSL3_ST_CR_SESSION_TICKET_B	(0x1E1|SSL_ST_CONNECT)
#define SSL3_ST_CR_CERT_STATUS_A	(0x1F0|SSL_ST_CONNECT)
#define SSL3_ST_CR_CERT_STATUS_B	(0x1F1|SSL_ST_CONNECT)

/* server */
/* extra state */
#define SSL3_ST_SW_FLUSH		(0x100|SSL_ST_ACCEPT)
#ifndef OPENSSL_NO_SCTP
#define DTLS1_SCTP_ST_SW_WRITE_SOCK			(0x310|SSL_ST_ACCEPT)
#define DTLS1_SCTP_ST_SR_READ_SOCK			(0x320|SSL_ST_ACCEPT)
#endif	
/* read from client */
/* Do not change the number values, they do matter */
#define SSL3_ST_SR_CLNT_HELLO_A		(0x110|SSL_ST_ACCEPT)
#define SSL3_ST_SR_CLNT_HELLO_B		(0x111|SSL_ST_ACCEPT)
#define SSL3_ST_SR_CLNT_HELLO_C		(0x112|SSL_ST_ACCEPT)
/* write to client */
#define DTLS1_ST_SW_HELLO_VERIFY_REQUEST_A (0x113|SSL_ST_ACCEPT)
#define DTLS1_ST_SW_HELLO_VERIFY_REQUEST_B (0x114|SSL_ST_ACCEPT)
#define SSL3_ST_SW_HELLO_REQ_A		(0x120|SSL_ST_ACCEPT)
#define SSL3_ST_SW_HELLO_REQ_B		(0x121|SSL_ST_ACCEPT)
#define SSL3_ST_SW_HELLO_REQ_C		(0x122|SSL_ST_ACCEPT)
#define SSL3_ST_SW_SRVR_HELLO_A		(0x130|SSL_ST_ACCEPT)
#define SSL3_ST_SW_SRVR_HELLO_B		(0x131|SSL_ST_ACCEPT)
#define SSL3_ST_SW_CERT_A		(0x140|SSL_ST_ACCEPT)
#define SSL3_ST_SW_CERT_B		(0x141|SSL_ST_ACCEPT)
#define SSL3_ST_SW_KEY_EXCH_A		(0x150|SSL_ST_ACCEPT)
#define SSL3_ST_SW_KEY_EXCH_B		(0x151|SSL_ST_ACCEPT)
#define SSL3_ST_SW_CERT_REQ_A		(0x160|SSL_ST_ACCEPT)
#define SSL3_ST_SW_CERT_REQ_B		(0x161|SSL_ST_ACCEPT)
#define SSL3_ST_SW_SRVR_DONE_A		(0x170|SSL_ST_ACCEPT)
#define SSL3_ST_SW_SRVR_DONE_B		(0x171|SSL_ST_ACCEPT)
/* read from client */
#define SSL3_ST_SR_CERT_A		(0x180|SSL_ST_ACCEPT)
#define SSL3_ST_SR_CERT_B		(0x181|SSL_ST_ACCEPT)
#define SSL3_ST_SR_KEY_EXCH_A		(0x190|SSL_ST_ACCEPT)
#define SSL3_ST_SR_KEY_EXCH_B		(0x191|SSL_ST_ACCEPT)
#define SSL3_ST_SR_CERT_VRFY_A		(0x1A0|SSL_ST_ACCEPT)
#define SSL3_ST_SR_CERT_VRFY_B		(0x1A1|SSL_ST_ACCEPT)
#define SSL3_ST_SR_CHANGE_A		(0x1B0|SSL_ST_ACCEPT)
#define SSL3_ST_SR_CHANGE_B		(0x1B1|SSL_ST_ACCEPT)
#ifndef OPENSSL_NO_NEXTPROTONEG
#define SSL3_ST_SR_NEXT_PROTO_A		(0x210|SSL_ST_ACCEPT)
#define SSL3_ST_SR_NEXT_PROTO_B		(0x211|SSL_ST_ACCEPT)
#endif
#define SSL3_ST_SR_FINISHED_A		(0x1C0|SSL_ST_ACCEPT)
#define SSL3_ST_SR_FINISHED_B		(0x1C1|SSL_ST_ACCEPT)
/* write to client */
#define SSL3_ST_SW_CHANGE_A		(0x1D0|SSL_ST_ACCEPT)
#define SSL3_ST_SW_CHANGE_B		(0x1D1|SSL_ST_ACCEPT)
#define SSL3_ST_SW_FINISHED_A		(0x1E0|SSL_ST_ACCEPT)
#define SSL3_ST_SW_FINISHED_B		(0x1E1|SSL_ST_ACCEPT)
#define SSL3_ST_SW_SESSION_TICKET_A	(0x1F0|SSL_ST_ACCEPT)
#define SSL3_ST_SW_SESSION_TICKET_B	(0x1F1|SSL_ST_ACCEPT)
#define SSL3_ST_SW_CERT_STATUS_A	(0x200|SSL_ST_ACCEPT)
#define SSL3_ST_SW_CERT_STATUS_B	(0x201|SSL_ST_ACCEPT)
#define SSL3_ST_SW_SUPPLEMENTAL_DATA_A	(0x220|SSL_ST_ACCEPT)
#define SSL3_ST_SW_SUPPLEMENTAL_DATA_B	(0x221|SSL_ST_ACCEPT)

#define SSL3_MT_HELLO_REQUEST			0
#define SSL3_MT_CLIENT_HELLO			1
#define SSL3_MT_SERVER_HELLO			2
#define	SSL3_MT_NEWSESSION_TICKET		4
#define SSL3_MT_CERTIFICATE			11
#define SSL3_MT_SERVER_KEY_EXCHANGE		12
#define SSL3_MT_CERTIFICATE_REQUEST		13
#define SSL3_MT_SERVER_DONE			14
#define SSL3_MT_CERTIFICATE_VERIFY		15
#define SSL3_MT_CLIENT_KEY_EXCHANGE		16
#define SSL3_MT_FINISHED			20
#define SSL3_MT_CERTIFICATE_STATUS		22
#define SSL3_MT_SUPPLEMENTAL_DATA		23
#ifndef OPENSSL_NO_NEXTPROTONEG
#define SSL3_MT_NEXT_PROTO			67
#endif
#define DTLS1_MT_HELLO_VERIFY_REQUEST    3


#define SSL3_MT_CCS				1

/* These are used when changing over to a new cipher */
#define SSL3_CC_READ		0x01
#define SSL3_CC_WRITE		0x02
#define SSL3_CC_CLIENT		0x10
#define SSL3_CC_SERVER		0x20
#define SSL3_CHANGE_CIPHER_CLIENT_WRITE	(SSL3_CC_CLIENT|SSL3_CC_WRITE)	
#define SSL3_CHANGE_CIPHER_SERVER_READ	(SSL3_CC_SERVER|SSL3_CC_READ)
#define SSL3_CHANGE_CIPHER_CLIENT_READ	(SSL3_CC_CLIENT|SSL3_CC_READ)
#define SSL3_CHANGE_CIPHER_SERVER_WRITE	(SSL3_CC_SERVER|SSL3_CC_WRITE)

#ifdef  __cplusplus
}
#endif
#endif<|MERGE_RESOLUTION|>--- conflicted
+++ resolved
@@ -583,7 +583,6 @@
 	unsigned short *tlsext_custom_types;
 	size_t tlsext_custom_types_count; /* how many tlsext_custom_types */
 
-<<<<<<< HEAD
 #ifndef OPENSSL_NO_EC
 	/* This is set to true if we believe that this is a version of Safari
 	 * running on OS X 10.6 or newer. We wish to know this because Safari
@@ -591,8 +590,6 @@
 	char is_probably_safari;
 #endif /* !OPENSSL_NO_EC */
 
-#endif /* !OPENSSL_NO_TLSEXT */
-=======
 	/* ALPN information
 	 * (we are in the process of transitioning from NPN to ALPN.) */
 
@@ -603,7 +600,6 @@
 	unsigned char *alpn_selected;
 	unsigned alpn_selected_len;
 #endif	/* OPENSSL_NO_TLSEXT */
->>>>>>> 8ae78c6b
 	} SSL3_STATE;
 
 #endif
